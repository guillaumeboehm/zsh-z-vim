--- conflicted
+++ resolved
@@ -33,14 +33,11 @@
 <details>
     <summary>Here are the latest features and updates.</summary>
 
-<<<<<<< HEAD
 - Unreleased
     + `z -xR` will now remove a directory *and its subdirectories* from the database.
-    + `z -x` and `z -xr` can now take an argument; without one, `PWD` is assumed.
-=======
+    + `z -x` and `z -xR` can now take an argument; without one, `PWD` is assumed.
 - September 7, 2021
     + Fixed the unload function so that it removes the `$ZSHZ_CMD` alias (default: `z`).
->>>>>>> 58287329
 - August 27, 2021
     + Using `print -v ... -f` instead of `print -v` to work around longstanding bug in ZSH involving `print -v` and multibyte strings.
 - August 13, 2021
