################################################################################
# ZSH-z - jump around with ZSH - A native ZSH version of z without awk, sort,
# date, or sed
#
# https://github.com/agkozak/zsh-z
#
# Copyright (c) 2018-2021 Alexandros Kozak
#
# Permission is hereby granted, free of charge, to any person obtaining a copy
# of this software and associated documentation files (the "Software"), to deal
# in the Software without restriction, including without limitation the rights
# to use, copy, modify, merge, publish, distribute, sublicense, and/or sell
# copies of the Software, and to permit persons to whom the Software is
# furnished to do so, subject to the following conditions:
#
# The above copyright notice and this permission notice shall be included in all
# copies or substantial portions of the Software.
#
# THE SOFTWARE IS PROVIDED "AS IS", WITHOUT WARRANTY OF ANY KIND, EXPRESS OR
# IMPLIED, INCLUDING BUT NOT LIMITED TO THE WARRANTIES OF MERCHANTABILITY,
# FITNESS FOR A PARTICULAR PURPOSE AND NONINFRINGEMENT. IN NO EVENT SHALL THE
# AUTHORS OR COPYRIGHT HOLDERS BE LIABLE FOR ANY CLAIM, DAMAGES OR OTHER
# LIABILITY, WHETHER IN AN ACTION OF CONTRACT, TORT OR OTHERWISE, ARISING FROM,
# OUT OF OR IN CONNECTION WITH THE SOFTWARE OR THE USE OR OTHER DEALINGS IN THE
# SOFTWARE.
#
# z (https://github.com/rupa/z) is copyright (c) 2009 rupa deadwyler and
# licensed under the WTFPL license, Version 2.
#
# ZSH-z maintains a jump-list of the directories you actually use.
#
# INSTALL:
#   * put something like this in your .zshrc:
#       source /path/to/zsh-z.plugin.zsh
#   * cd around for a while to build up the database
#
# USAGE:
#   * z foo     # cd to the most frecent directory matching foo
#   * z foo bar # cd to the most frecent directory matching both foo and bar
#                   (e.g. /foo/bat/bar/quux)
#   * z -r foo  # cd to the highest ranked directory matching foo
#   * z -t foo  # cd to most recently accessed directory matching foo
#   * z -l foo  # List matches instead of changing directories
#   * z -e foo  # Echo the best match without changing directories
#   * z -c foo  # Restrict matches to subdirectories of PWD
#   * z -x foo  # Remove the PWD from the database
#
# ENVIRONMENT VARIABLES:
#
#   ZSHZ_CASE -> if `ignore', pattern matching is case-insensitive; if `smart',
#     pattern matching is case-insensitive only when the pattern is all
#     lowercase
#   ZSHZ_CMD -> name of command (default: z)
#   ZSHZ_COMPLETION -> completion method (default: 'frecent'; 'legacy' for
#     alphabetic sorting)
#   ZSHZ_DATA -> name of datafile (default: ~/.z)
#   ZSHZ_EXCLUDE_DIRS -> array of directories to exclude from your database
#     (default: empty)
#   ZSHZ_KEEP_DIRS -> array of directories that should not be removed from the
#     database, even if they are not currently available (default: empty)
#   ZSHZ_MAX_SCORE -> maximum combined score the database entries can have
#     before beginning to age (default: 9000)
#   ZSHZ_NO_RESOLVE_SYMLINKS -> '1' prevents symlink resolution
#   ZSHZ_OWNER -> your username (if you want use ZSH-z while using sudo -s)
#   ZSHZ_UNCOMMON -> if 1, do not jump to "common directories," but rather drop
#     subdirectories based on what the search string was (default: 0)
################################################################################

autoload -U is-at-least

if ! is-at-least 4.3.11; then
  print "ZSH-z requires ZSH v4.3.11 or higher." >&2 && exit
fi

############################################################
# The help message
#
# Globals:
#   ZSHZ_CMD
############################################################
_zshz_usage() {
  print "Usage: ${ZSHZ_CMD:-${_Z_CMD:-z}} [OPTION]... [ARGUMENT]
Jump to a directory that you have visited frequently or recently, or a bit of both, based on the partial string ARGUMENT.

With no ARGUMENT, list the directory history in ascending rank.

  -c    Only match subdirectories of the current directory
  -e    Echo the best match without going to it
  -h    Display this help and exit
  -l    List all matches without going to them
  -r    Match by rank
  -t    Match by recent access
  -x    Remove the current directory from the database" | fold -s >&2
}

# Load zsh/datetime module, if necessary
(( $+EPOCHSECONDS )) || zmodload zsh/datetime

# Load zsh/files, if necessary
[[ ${builtins[zf_chown]} == 'defined' &&
   ${builtins[zf_mv]}    == 'defined' &&
   ${builtins[zf_rm]}    == 'defined' ]] ||
  zmodload -F zsh/files b:zf_chown b:zf_mv b:zf_rm

# Load zsh/system, if necessary
[[ ${modules[zsh/system]} == 'loaded' ]] || zmodload zsh/system &> /dev/null

# Global associative array for internal use
typeset -gA ZSHZ

# Determine if zsystem flock is available
zsystem supports flock &> /dev/null && ZSHZ[USE_FLOCK]=1

# Determine if `print -v' is supported
is-at-least 5.3.0 && ZSHZ[PRINTV]=1

############################################################
# The ZSH-z Command
#
# Globals:
#   ZSHZ
#   ZSHZ_CASE
#   ZSHZ_COMPLETION
#   ZSHZ_DATA
#   ZSHZ_DEBUG
#   ZSHZ_EXCLUDE_DIRS
#   ZSHZ_KEEP_DIRS
#   ZSHZ_MAX_SCORE
#   ZSHZ_OWNER
#
# Arguments:
#   $* Command options and arguments
############################################################
zshz() {

  # Don't use `emulate -L zsh' - it breaks PUSHD_IGNORE_DUPS
  setopt LOCAL_OPTIONS NO_KSH_ARRAYS NO_SH_WORD_SPLIT
  (( ZSHZ_DEBUG )) && setopt LOCAL_OPTIONS WARN_CREATE_GLOBAL

  local REPLY
  local -a lines

  # Allow the user to specify the datafile name in $ZSHZ_DATA (default: ~/.z)
  # If the datafile is a symlink, it gets dereferenced
  local datafile=${${ZSHZ_DATA:-${_Z_DATA:-${HOME}/.z}}:A}

  # If the datafile is a directory, print a warning and exit
  if [[ -d $datafile ]]; then
    print "ERROR: ZSH-z's datafile (${datafile}) is a directory." >&2
    exit
  fi

  # Make sure that the datafile exists before attempting to read it or lock it
  # for writing
  [[ -f $datafile ]] || touch "$datafile"

  # Bail if we don't own the datafile and $ZSHZ_OWNER is not set
  [[ -z ${ZSHZ_OWNER:-${_Z_OWNER}} && -f $datafile && ! -O $datafile ]] &&
    return

  # Load the datafile into an array and parse it
  lines=( ${(f)"$(< $datafile)"} )

  ############################################################
  # Add a path to or remove one from the datafile
  #
  # Globals:
  #   ZSHZ
  #   ZSHZ_EXCLUDE_DIRS
  #   ZSHZ_OWNER
  #
  # Arguments:
  #   $1 Which action to perform (--add/--remove)
  #   $2 The path to add
  ############################################################
  _zshz_add_or_remove_path() {
    local action=${1}
    shift

    if [[ $action == '--add' ]]; then

      # TODO: The following tasks are now handled by _agkozak_precmd. Dead code?

      # Don't add $HOME
      [[ $* == $HOME ]] && return

      # Don't track directory trees excluded in ZSHZ_EXCLUDE_DIRS
      local exclude
      for exclude in ${(@)ZSHZ_EXCLUDE_DIRS:-${(@)_Z_EXCLUDE_DIRS}}; do
        case $* in
          ${exclude}|${exclude}/*) return ;;
        esac
      done
    fi

    # A temporary file that gets copied over the datafile if all goes well
    local tempfile="${datafile}.${RANDOM}"

    # See https://github.com/rupa/z/pull/199/commits/ed6eeed9b70d27c1582e3dd050e72ebfe246341c
    if (( ZSHZ[USE_FLOCK] )); then

      local lockfd

      # Grab exclusive lock (released when function exits)
      zsystem flock -f lockfd "$datafile" 2> /dev/null || return

    fi

    case $action in
      --add)
        _zshz_update_datafile "$*" >| "$tempfile"
        local ret=$?
        ;;
      --remove)
        local -a lines_to_keep
        # All of the lines that don't match the directory to be deleted
        lines_to_keep=( ${lines:#${PWD}\|*} )
        if [[ $lines != "$lines_to_keep" ]]; then
          lines=( $lines_to_keep )
        else
          return 1  # The $PWD isn't in the datafile
        fi
        print -l -- $lines > "$tempfile"
        local ret=$?
        ;;
    esac

    local owner
    owner=${ZSHZ_OWNER:-${_Z_OWNER}}

    if (( ZSHZ[USE_FLOCK] )); then
      zf_mv "$tempfile" "$datafile" 2> /dev/null || zf_rm -f "$tempfile"

      if [[ -n $owner ]]; then
        zf_chown ${owner}:"$(id -ng ${owner})" "$datafile"
      fi
    else
      # Avoid clobbering the datafile in a race condition
      if (( ret != 0 )) && [[ -f $datafile ]]; then
        zf_rm -f "$tempfile"
      else
        if [[ -n $owner ]]; then
          zf_chown "${owner}":"$(id -ng "${owner}")" "$tempfile"
        fi
        zf_mv -f "$tempfile" "$datafile" 2> /dev/null || zf_rm -f "$tempfile"
      fi
    fi

    # In order to make z -x work, we have to disable zsh-z's adding
    # to the database until the user changes directory and the
    # chpwd_functions are run
    [[ $action == '--remove' ]] && ZSHZ[DIRECTORY_REMOVED]=1
  }

  ############################################################
  # Read the curent datafile contents, update them, "age" them
  # when the total rank gets high enough, and print the new
  # contents to STDOUT.
  #
  # Globals:
  #   ZSHZ_KEEP_DIRS
  #   ZSHZ_MAX_SCORE
  #
  # Arguments:
  #   $1 Path to be added to datafile
  ############################################################
  _zshz_update_datafile() {

    local -A rank time

    # Characters special to the shell (such as '[]') are quoted with backslashes
    # See https://github.com/rupa/z/issues/246
    local add_path=${(q)1}

    local -a existing_paths
    local now=$EPOCHSECONDS line dir
    local path_field rank_field time_field count x

    rank[$add_path]=1
    time[$add_path]=$now

    # Remove paths from database if they no longer exist
    for line in $lines; do
      if [[ ! -d ${line%%\|*} ]]; then
        for dir in ${(@)ZSHZ_KEEP_DIRS}; do
          if [[ ${line%%\|*} == ${dir}/* ||
                ${line%%\|*} == $dir     ||
                $dir == '/' ]]; then
            existing_paths+=( $line )
          fi
        done
      else
        existing_paths+=( $line )
      fi
    done
    lines=( $existing_paths )

    for line in $lines; do
      path_field=${line%%\|*}
      rank_field=${${line%\|*}#*\|}
      time_field=${line##*\|}

      # When a rank drops below 1, drop the path from the database
      (( rank_field < 1 )) && continue

      if [[ $path_field == "$1" ]]; then
        rank[$path_field]=$(( rank_field + 1 ))
        time[$path_field]=$now
      else
        rank[$path_field]=$(( rank_field ))
        time[$path_field]=$(( time_field ))
      fi
      (( count += rank_field ))
    done
    if (( count > ${ZSHZ_MAX_SCORE:-${_Z_MAX_SCORE:-9000}} )); then
      # Aging
      for x in ${(k)rank}; do
        print -- "$x|$(( 0.99 * rank[$x] ))|${time[$x]}"
      done
    else
      for x in ${(k)rank}; do
        print -- "$x|${rank[$x]}|${time[$x]}"
      done
    fi
  }

  ############################################################
  # The original tab completion method
  #
  # String processing is smartcase -- case-insensitive if the
  # search string is lowercase, case-sensitive if there are
  # any uppercase letters. Spaces in the search string are
  # treated as *'s in globbing. Read the contents of the
  # datafile and print matches to STDOUT.
  #
  # Arguments:
  #   $1 The string to be completed
  ############################################################
  _zshz_legacy_complete() {

    local line path_field

    # Replace spaces in the search string with asterisks for globbing
    1=${1//[[:space:]]/*}

    for line in $lines; do

      path_field=${line%%\|*}

      # If the search string is all lowercase, the search will be case-insensitive
      if [[ $1 == "${1:l}" && ${path_field:l} == *${~1}* ]]; then
        print -- $path_field
      # Otherwise, case-sensitive
      elif [[ $path_field == *${~1}* ]]; then
        print -- $path_field
      fi

    done
    # TODO: Search strings with spaces in them are currently treated case-
    # insensitively.
  }

  ############################################################
  # `print' or `printf' to REPLY
  #
  # Variable assignment through command substitution, of the
  # form
  #
  #   foo=$( bar )
  #
  # requires forking a subshell; on Cygwin/MSYS2/WSL1 that can
  # be surprisingly slow. ZSH-z avoids doing that by printing
  # values to the variable REPLY. Since ZSH v5.3.0 that has
  # been possible with `print -v'; for earlier versions of the
  # shell, the values are placed on the editing buffer stack
  # and then `read' into REPLY.
  #
  # Globals:
  #   ZSHZ
  #
  # Arguments:
  #   Options and parameters for `print'
  ############################################################
  _zshz_printv() {
    if (( ZSHZ[PRINTV] )); then
      builtin print -v REPLY $@
    else
      builtin print -z $@
      builtin read -rz REPLY
    fi
  }

  ############################################################
  # If matches share a common root, find it, and put it in
  # REPLY for _zshz_output to use.
  #
  # Arguments:
  #   $1 Name of associative array of matches and ranks
  ############################################################
  _zshz_find_common_root() {
    local -a common_matches
    local x short

    common_matches=( ${(@Pk)1} )

    for x in ${(@)common_matches}; do
      if [[ -z $short ]] || (( $#x < $#short )) || [[ $x != ${short}/* ]]; then
        short=$x
      fi
    done

    [[ $short == '/' ]] && return

    for x in ${(@)common_matches}; do
      [[ $x != $short* ]] && return
    done

    _zshz_printv -- $short
  }

  ############################################################
  # Calculate a common root, if there is one. Then do one of
  # the following:
  #
  #   1) Print a list of completions in frecent order;
  #   2) List them (z -l) to STDOUT; or
  #   3) Put a common root or best match into REPLY
  #
  # Globals:
  #   ZSHZ_UNCOMMON
  #
  # Arguments:
  #   $1 Name of an associative array of matches and ranks
  #   $2 The best match or best case-insensitive match
  #   $3 Whether to produce a completion, a list, or a root or
  #        match
  ############################################################
  _zshz_output() {

    local match_array=$1 match=$2 format=$3
    local common k x
    local -a descending_list output
    local -A output_matches

    output_matches=( ${(Pkv)match_array} )

    _zshz_find_common_root $match_array
    common=$REPLY

    case $format in

      completion)
        for k in ${(@k)output_matches}; do
          _zshz_printv -f "%.2f|%s" ${output_matches[$k]} $k
          descending_list+=( ${(f)REPLY} )
          REPLY=''
        done
        descending_list=( ${${(@On)descending_list}#*\|} )
        print -l $descending_list
        ;;

      list)
        local path_to_display
        for x in ${(k)output_matches}; do
          if (( ${output_matches[$x]} )); then
            path_to_display=$x
            (( ZSHZ_TILDE )) &&
              path_to_display=${path_to_display/#${HOME}/\~}
            _zshz_printv -f "%-10d %s\n" ${output_matches[$x]} $path_to_display
            output+=( ${(f)REPLY} )
            REPLY=''
          fi
        done
        if [[ -n $common ]]; then
          (( $#output > 1 )) && printf "%-10s%s\n" 'common:' $common
        fi
        # -lt
        if (( $+opts[-t] )); then
          for x in ${(@On)output}; do
            print -- $x
          done
        # -lr
        elif (( $+opts[-r] )); then
          for x in ${(@on)output}; do
            print -- $x
          done
        # -l
        else
          for x in ${(@on)output}; do
            print $x
          done
        fi
        ;;

      *)
        if (( ! ZSHZ_UNCOMMON )) && [[ -n $common ]]; then
          _zshz_printv -- $common
        else
          _zshz_printv -- ${(P)match}
        fi
        ;;
    esac
  }

  ############################################################
  # Load the datafile, and match a pattern by rank, time, or a
  # combination of the two, and output the results as
  # completions, a list, or a best match.
  #
  # Globals:
  #   ZSHZ
  #   ZSHZ_CASE
  #   ZSHZ_KEEP_DIRS
  #   ZSHZ_OWNER
  #
  # Arguments:
  #   #1 Pattern to match
  #   $2 Matching method (rank, time, or [default] frecency)
  #   $3 Output format (completion, list, or [default] store
  #     in REPLY
  ############################################################
  _zshz_find_matches() {
    setopt LOCAL_OPTIONS NO_EXTENDED_GLOB

    local fnd=$1 method=$2 format=$3

    local -a existing_paths
    local line dir path_field rank_field time_field rank dx escaped_path_field
    local -A matches imatches
    local best_match ibest_match hi_rank=-9999999999 ihi_rank=-9999999999

    # Remove paths from database if they no longer exist
    for line in $lines; do
      if [[ ! -d ${line%%\|*} ]]; then
        for dir in ${(@)ZSHZ_KEEP_DIRS}; do
          if [[ ${line%%\|*} == ${dir}/* ||
                ${line%%\|*} == $dir     ||
                $dir == '/' ]]; then
            existing_paths+=( $line )
          fi
        done
      else
        existing_paths+=( $line )
      fi
    done
    lines=( $existing_paths )

    for line in $lines; do
      path_field=${line%%\|*}
      rank_field=${${line%\|*}#*\|}
      time_field=${line##*\|}

      case $method in
        rank) rank=$rank_field ;;
        time) (( rank = time_field - EPOCHSECONDS )) ;;
        *)
          # Frecency routine
          (( dx = EPOCHSECONDS - time_field ))
          rank=$(( 10000 * rank_field * (3.75/((0.0001 * dx + 1) + 0.25)) ))
          ;;
      esac

      # Use spaces as wildcards
      local q=${fnd//[[:space:]]/\*}

      # If $ZSHZ_CASE is 'ignore', be case-insensitive.
      #
      # If it's 'smart', be case-insensitive unless the string to be matched
      # includes capital letters.
      #
      # Otherwise, the default behavior of ZSH-z is to match case-sensitively if
      # possible, then to fall back on a case-insensitive match if possible.
      if [[ $ZSHZ_CASE == 'smart' && ${1:l} == $1 &&
            ${path_field:l} == ${~q:l} ]]; then
        imatches[$path_field]=$rank
      elif [[ $ZSHZ_CASE != 'ignore' && $path_field == ${~q} ]]; then
        matches[$path_field]=$rank
      elif [[ $ZSHZ_CASE != 'smart' && ${path_field:l} == ${~q:l} ]]; then
        imatches[$path_field]=$rank
      fi

      # Escape characters that would cause "invalid subscript" errors
      # when accessing the associative array.
      escaped_path_field=${(b)path_field}

      if (( matches[$escaped_path_field] )) &&
         (( matches[$escaped_path_field] > hi_rank )); then
        best_match=$path_field
        hi_rank=${matches[$escaped_path_field]}
      elif (( imatches[$escaped_path_field] )) &&
           (( imatches[$escaped_path_field] > ihi_rank )); then
        ibest_match=$path_field
        ihi_rank=${imatches[$escaped_path_field]}
        ZSHZ[CASE_INSENSITIVE]=1
      fi
    done

    # Return 1 when there are no matches
    [[ -z $best_match && -z $ibest_match ]] && return 1

    if [[ -n $best_match ]]; then
      _zshz_output matches best_match $format
    elif [[ -n $ibest_match ]]; then
      _zshz_output imatches ibest_match $format
    fi
  }

  # THE MAIN ROUTINE

  local -A opts

  zparseopts -E -D -A opts -- \
    -add \
    -complete \
    c \
    e \
    h \
    -help \
    l \
    r \
    t \
    x

  if [[ $1 == '--' ]]; then
    shift
  elif [[ -n ${(M)@:#-*} && -z $compstate ]]; then
    print "Improper option(s) given."
    _zshz_usage
    return 1
  fi

  local opt output_format method='frecency' fnd prefix req

  for opt in ${(k)opts}; do
    case $opt in
      --add)
        _zshz_add_or_remove_path --add "$*"
        return
        ;;
      --complete)
        if [[ -s $datafile && ${ZSHZ_COMPLETION:-frecent} == 'legacy' ]]; then
          _zshz_legacy_complete "$1"
          return
        fi
        output_format='completion'
        ;;
      -c) [[ $* == ${PWD}/* || $PWD == '/' ]] || prefix="$PWD " ;;
      -h|--help)
        _zshz_usage
        return
        ;;
      -l) output_format='list' ;;
      -r) method='rank' ;;
      -t) method='time' ;;
      -x)
        _zshz_add_or_remove_path --remove
        return
        ;;
    esac
  done
  req="$*"
  fnd="$prefix$*"

  [[ -n $fnd && $fnd != "$PWD " ]] || {
    [[ $output_format != 'completion' ]] && output_format='list'
  }

  #########################################################
  # If $ZSHZ_ECHO == 1, display paths as you jump to them.
  # If it is also the case that $ZSHZ_TILDE == 1, display
  # the home directory as a tilde.
  #########################################################
  _zshz_echo() {
    if (( ZSHZ_ECHO )); then
      if (( ZSHZ_TILDE )); then
        print ${PWD/#${HOME}/\~}
      else
        print $PWD
      fi
    fi
  }

  if [[ ${@: -1} == /* ]] && (( ! $+opts[-e] && ! $+opts[-l] )); then
    # cd if possible; echo the new path if $ZSHZ_ECHO == 1
<<<<<<< HEAD
    [[ -d ${@: -1} ]] && builtin cd ${@: -1} &&
      (( $ZSHZ_ECHO )) && print $PWD && return || return
=======
    [[ -d ${@: -1} ]] && builtin cd ${@: -1} && _zshz_echo && return
>>>>>>> 1701cda0
  fi

  # With option -c, make sure query string matches beginning of matches;
  # otherwise look for matches anywhere in paths

  # zpm-zsh/colors has a global $c, so we'll avoid math expressions here
  if [[ ! -z ${(tP)opts[-c]} ]]; then
    _zshz_find_matches "$fnd*" $method $output_format
  else
    _zshz_find_matches "*$fnd*" $method $output_format
  fi

  local ret2=$?

  local cd
  cd=$REPLY

  # New experimental "uncommon" behavior
  #
  # If the best choice at this point is something like /foo/bar/foo/bar, and the  # search pattern is `bar', go to /foo/bar/foo/bar; but if the search pattern
  # is `foo', go to /foo/bar/foo
  if (( ZSHZ_UNCOMMON )) && [[ -n $cd ]]; then
    if [[ -n $cd ]]; then

      # In the search pattern, replace spaces with *
      local q=${fnd//[[:space:]]/\*}

      # As long as the best match is not case-insensitive
      if (( ! ZSHZ[CASE_INSENSITIVE] )); then
        # Count the number of characters in $cd that $q matches
        local q_chars=$(( ${#cd} - ${#${cd//${~q}/}} ))
        # Try dropping directory elements from the right; stop when it affects
        # how many times the search pattern appears
        until (( ( ${#cd:h} - ${#${${cd:h}//${~q}/}} ) != q_chars )); do
          cd=${cd:h}
        done

      # If the best match is case-insensitive
      else
        local q_chars=$(( ${#cd} - ${#${${cd:l}//${~${q:l}}/}} ))
        until (( ( ${#cd:h} - ${#${${${cd:h}:l}//${~${q:l}}/}} ) != q_chars )); do
          cd=${cd:h}
        done
      fi

      ZSHZ[CASE_INSENSITIVE]=0
    fi
  fi

  if (( ret2 == 0 )) && [[ -n $cd ]]; then
    if (( $+opts[-e] )); then               # echo
      (( ZSHZ_TILDE )) && cd=${cd/#${HOME}/\~}
      print -- "$cd"
    else
      # cd if possible; echo the new path if $ZSHZ_ECHO == 1
<<<<<<< HEAD
      [[ -d $cd ]] && builtin cd "$cd" &&
        (( $ZSHZ_ECHO )) && print $PWD || true
=======
      [[ -d $cd ]] && builtin cd "$cd" && _zshz_echo
>>>>>>> 1701cda0
    fi
  else
    # if $req is a valid path, cd to it; echo the new path if $ZSHZ_ECHO == 1
    if ! (( $+opts[-e] || $+opts[-l] )) && [[ -d $req ]]; then
<<<<<<< HEAD
      builtin cd "$req" && (( $+ZSHZ_ECHO )) && print $PWD || true
=======
      builtin cd "$req" && _zshz_echo
>>>>>>> 1701cda0
    else
      return $ret2
    fi
  fi
}

alias ${ZSHZ_CMD:-${_Z_CMD:-z}}='zshz 2>&1'

############################################################
# precmd - add path to datafile unless `z -x' has just been
#   run
#
# Globals:
#   ZSHZ
############################################################
_zshz_precmd() {
  # Do not add PWD to datafile when in HOME directory, or
  # if `z -x' has just been run
  [[ $PWD == "$HOME" ]] || (( ZSHZ[DIRECTORY_REMOVED] )) && return

  local dir
  if (( ${ZSHZ_NO_RESOLVE_SYMLINKS:-${_Z_NO_RESOLVE_SYMLINKS}} )); then
    dir="${PWD:a}"
  else
    dir="${PWD:A}"
  fi

  # Don't track directory trees excluded in ZSHZ_EXCLUDE_DIRS
  local exclude
  for exclude in ${(@)ZSHZ_EXCLUDE_DIRS:-${(@)_Z_EXCLUDE_DIRS}}; do
    case $dir in
      ${exclude}|${exclude}/*) return ;;
    esac
  done

  # It appears that forking a subshell is so slow in Windows that it is better
  # just to add the PWD to the datafile in the foreground
  if [[ $OSTYPE == (cygwin|msys) ]]; then
      zshz --add "$dir"
  else
      (zshz --add "$dir" &)
  fi

  # See https://github.com/rupa/z/pull/247/commits/081406117ea42ccb8d159f7630cfc7658db054b6
  : $RANDOM
}

############################################################
# chpwd
#
# When the $PWD is removed from the datafile with `z -x',
# ZSH-z refrains from adding it again until the user has
# left the directory.
#
# Globals:
#   ZSHZ
############################################################
_zshz_chpwd() {
  ZSHZ[DIRECTORY_REMOVED]=0
}

autoload -U add-zsh-hook

add-zsh-hook precmd _zshz_precmd
add-zsh-hook chpwd _zshz_chpwd

############################################################
# Completion
############################################################

# Standarized $0 handling
# (See https://github.com/zdharma/Zsh-100-Commits-Club/blob/master/Zsh-Plugin-Standard.adoc)
0=${${ZERO:-${0:#$ZSH_ARGZERO}}:-${(%):-%N}}
0=${${(M)0:#/*}:-$PWD/$0}

(( ${fpath[(ie)${0:A:h}]} <= ${#fpath} )) || fpath=( "${0:A:h}" "${fpath[@]}" )

############################################################
# zsh-z functions
############################################################
ZSHZ[FUNCTIONS]='_zshz_usage
                 _zshz_add_or_remove_path
                 _zshz_update_datafile
                 _zshz_legacy_complete
                 _zshz_printv
                 _zshz_find_common_root
                 _zshz_output
                 _zshz_find_matches
                 zshz
                 _zshz_precmd
                 _zshz_chpwd
                 _zshz'

############################################################
# Enable WARN_NESTED_VAR for functions listed in
#   ZSHZ[FUNCTIONS]
############################################################
(( ZSHZ_DEBUG )) && () {
  if is-at-least 5.4.0; then
    local x
    for x in ${=ZSHZ[FUNCTIONS]}; do
      functions -W $x
    done
  fi
}

############################################################
# Unload function
#
# See https://github.com/zdharma/Zsh-100-Commits-Club/blob/master/Zsh-Plugin-Standard.adoc#unload-fun
#
# Globals:
#   ZSHZ
#   ZSHZ_CMD
############################################################
zsh-z_plugin_unload() {
  emulate -L zsh

  add-zsh-hook -D precmd _zshz_precmd
  add-zsh-hook -d chpwd _zshz_chpwd

  local x
  for x in ${=ZSHZ[FUNCTIONS]}; do
    (( ${+functions[$x]} )) && unfunction $x
  done

  unset ZSHZ

  fpath=( "${(@)fpath:#${0:A:h}}" )

  (( $+aliases[$ZSHZ_CMD:-${_Z_CMD:-z}] )) && unalias ${ZSHZ_CMD:-${_Z_CMD:-z}}

  unfunction $0
}

# vim: fdm=indent:ts=2:et:sts=2:sw=2:<|MERGE_RESOLUTION|>--- conflicted
+++ resolved
@@ -682,12 +682,7 @@
 
   if [[ ${@: -1} == /* ]] && (( ! $+opts[-e] && ! $+opts[-l] )); then
     # cd if possible; echo the new path if $ZSHZ_ECHO == 1
-<<<<<<< HEAD
-    [[ -d ${@: -1} ]] && builtin cd ${@: -1} &&
-      (( $ZSHZ_ECHO )) && print $PWD && return || return
-=======
     [[ -d ${@: -1} ]] && builtin cd ${@: -1} && _zshz_echo && return
->>>>>>> 1701cda0
   fi
 
   # With option -c, make sure query string matches beginning of matches;
@@ -743,21 +738,12 @@
       print -- "$cd"
     else
       # cd if possible; echo the new path if $ZSHZ_ECHO == 1
-<<<<<<< HEAD
-      [[ -d $cd ]] && builtin cd "$cd" &&
-        (( $ZSHZ_ECHO )) && print $PWD || true
-=======
       [[ -d $cd ]] && builtin cd "$cd" && _zshz_echo
->>>>>>> 1701cda0
     fi
   else
     # if $req is a valid path, cd to it; echo the new path if $ZSHZ_ECHO == 1
     if ! (( $+opts[-e] || $+opts[-l] )) && [[ -d $req ]]; then
-<<<<<<< HEAD
-      builtin cd "$req" && (( $+ZSHZ_ECHO )) && print $PWD || true
-=======
       builtin cd "$req" && _zshz_echo
->>>>>>> 1701cda0
     else
       return $ret2
     fi
