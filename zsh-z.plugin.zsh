--- conflicted
+++ resolved
@@ -663,16 +663,9 @@
       [[ -d $cd ]] && builtin cd "$cd"
     fi
   else
-<<<<<<< HEAD
-    # If $fnd is a valid relative path, and options -e and -l are not in use,
-    # cd to $fnd
-    if ! (( $+opts[-e] || $+opts[-l] )) && [[ -d $fnd ]]; then
-      builtin cd "$fnd"
-=======
     # if $req is a valid path, cd to it
     if ! (( $+opts[-e] || $+opts[-l] )) && [[ -d $req ]]; then
       builtin cd "$req"
->>>>>>> 23c8d714
     else
       return $ret2
     fi
