--- conflicted
+++ resolved
@@ -572,19 +572,6 @@
         imatches[$path_field]=$rank
       fi
 
-<<<<<<< HEAD
-    if (( matches[$path_field] )) &&
-       (( matches[$path_field] > hi_rank )); then
-      best_match=$path_field
-      hi_rank=${matches[$path_field]}
-    elif (( imatches[$path_field] )) &&
-         (( imatches[$path_field] > ihi_rank )); then
-      ibest_match=$path_field
-      ihi_rank=${imatches[$path_field]}
-      ZSHZ[CASE_INSENSITIVE]=1
-    fi
-  done
-=======
       if (( matches[$path_field] )) &&
          (( matches[$path_field] > hi_rank )); then
         best_match=$path_field
@@ -596,7 +583,6 @@
         ZSHZ[CASE_INSENSITIVE]=1
       fi
     done
->>>>>>> 98330650
 
     # Return 1 when there are no matches
     [[ -z $best_match && -z $ibest_match ]] && return 1
